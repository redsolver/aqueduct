import 'entity_mirrors.dart';
import 'dart:mirrors';
import 'managed.dart';

class DataModelBuilder {
  DataModelBuilder(ManagedDataModel dataModel, List<Type> instanceTypes) {
    instanceTypes.forEach((type) {
      var backingMirror = persistentTypeOfInstanceType(type);
      var entity = new ManagedEntity(dataModel,
          tableNameFromClass(backingMirror), reflectClass(type), backingMirror);
      entities[type] = entity;
      persistentTypeToEntityMap[entity.persistentType.reflectedType] = entity;

      entity.attributes = attributesForEntity(entity);
      if (entity.primaryKey == null) {
        throw new ManagedDataModelException.noPrimaryKey(entity);
      }
    });

    entities.forEach((_, entity) {
      entity.relationships = relationshipsForEntity(entity);
    });
  }

  Map<Type, ManagedEntity> entities = {};
  Map<Type, ManagedEntity> persistentTypeToEntityMap = {};

  String tableNameFromClass(ClassMirror typeMirror) {
    var declaredTableNameClass = classHierarchyForClass(typeMirror).firstWhere(
        (cm) => cm.staticMembers[#tableName] != null,
        orElse: () => null);

    if (declaredTableNameClass == null) {
      return MirrorSystem.getName(typeMirror.simpleName);
    }
    return declaredTableNameClass.invoke(#tableName, []).reflectee;
  }

  ClassMirror persistentTypeOfInstanceType(Type instanceType) {
    var ifNotFoundException = new ManagedDataModelException(
        "Invalid instance type '$instanceType' '${reflectClass(instanceType)
            .simpleName}' is not subclass of 'ManagedObject'.");

    return classHierarchyForClass(reflectClass(instanceType))
        .firstWhere(
            (cm) => !cm.superclass.isSubtypeOf(reflectType(ManagedObject)),
            orElse: () => throw ifNotFoundException)
        .typeArguments
        .first;
  }

  Map<String, ManagedAttributeDescription> attributesForEntity(
      ManagedEntity entity) {
    var transientProperties = transientAttributesForEntity(entity);
    var persistentProperties = persistentAttributesForEntity(entity);

    return [transientProperties, persistentProperties].expand((l) => l).fold({},
        (map, attribute) {
      if (map.containsKey(attribute.name)) {
        // If there is both a getter and setter declared to represent one transient property,
        // then we need to combine them here. No other reason a property would appear twice.
        map[attribute.name] = new ManagedAttributeDescription.transient(
            entity, attribute.name, attribute.type, managedTransientAttribute);
      } else {
        map[attribute.name] = attribute;
      }
      return map;
    });
  }

  Iterable<ManagedAttributeDescription> persistentAttributesForEntity(
      ManagedEntity entity) {
    return instanceVariablesFromClass(entity.persistentType)
        .where((declaration) =>
            !doesVariableMirrorRepresentRelationship(declaration))
        .map((declaration) {
      var type = propertyTypeFromDeclaration(declaration);
      if (type == null) {
        throw new ManagedDataModelException.invalidType(
            entity, declaration.simpleName);
      }

      var attributes = attributeMetadataFromDeclaration(declaration);
      var name = propertyNameFromDeclaration(declaration);
      return new ManagedAttributeDescription(entity, name, type,
          primaryKey: attributes?.isPrimaryKey ?? false,
          defaultValue: attributes?.defaultValue ?? null,
          unique: attributes?.isUnique ?? false,
          indexed: attributes?.isIndexed ?? false,
          nullable: attributes?.isNullable ?? false,
          includedInDefaultResultSet:
              !(attributes?.shouldOmitByDefault ?? false),
<<<<<<< HEAD
          autoincrement: attributes?.autoincrement ?? false,
          underlyingType: declaration.type.reflectedType);
=======
          autoincrement: attributes?.autoincrement ?? false);
>>>>>>> a770683b
    });
  }

  Iterable<ManagedAttributeDescription> transientAttributesForEntity(
      ManagedEntity entity) {
    return entity.instanceType.declarations.values
        .where(isTransientPropertyOrAccessor)
        .map((declaration) {
<<<<<<< HEAD
      var type = propertyTypeFromDeclaration(declaration, isTransient: true);
=======
      var type = propertyTypeFromDeclaration(declaration);
>>>>>>> a770683b
      if (type == null) {
        throw new ManagedDataModelException.invalidType(
            entity, declaration.simpleName);
      }

      var name = propertyNameFromDeclaration(declaration);
      var transience = transienceForProperty(declaration);
      if (transience == null) {
        throw new ManagedDataModelException.invalidTransient(
            entity, declaration.simpleName);
      }

      return new ManagedAttributeDescription.transient(
          entity, name, type, transience);
    });
  }

  ManagedTransientAttribute transienceForProperty(DeclarationMirror property) {
    if (property is VariableMirror) {
      return transientMetadataFromDeclaration(property);
    }

    var metadata = transientMetadataFromDeclaration(property);
    MethodMirror m = property as MethodMirror;
    if (m.isGetter && metadata.isAvailableAsOutput) {
      return new ManagedTransientAttribute(
          availableAsOutput: true, availableAsInput: false);
    } else if (m.isSetter && metadata.isAvailableAsInput) {
      return new ManagedTransientAttribute(
          availableAsInput: true, availableAsOutput: false);
    }

    return null;
  }

  Map<String, ManagedRelationshipDescription> relationshipsForEntity(
      ManagedEntity entity) {
    return instanceVariablesFromClass(entity.persistentType)
        .where(doesVariableMirrorRepresentRelationship)
        .fold({}, (map, declaration) {
      var key = MirrorSystem.getName(declaration.simpleName);
      map[key] = relationshipFromProperty(entity, declaration);

      return map;
    });
  }

  ManagedRelationshipDescription relationshipFromProperty(
      ManagedEntity owningEntity, VariableMirror property) {
    var destinationEntity = matchingEntityForProperty(owningEntity, property);

    if (attributeMetadataFromDeclaration(property) != null) {
      throw new ManagedDataModelException.invalidMetadata(
          owningEntity, property.simpleName, destinationEntity);
    }

    if (relationshipMetadataFromProperty(property) != null) {
      return relationshipForForeignKeyProperty(
          owningEntity, destinationEntity, property);
    }

    return relationshipDescriptionForHasManyOrOneProperty(
        owningEntity, destinationEntity, property);
  }

  ManagedRelationshipDescription relationshipForForeignKeyProperty(
      ManagedEntity owningEntity,
      ManagedEntity destinationEntity,
      VariableMirror property) {
    var relationship = relationshipMetadataFromProperty(property);

    // Make sure the relationship parameters are valid
    if (relationship.onDelete == ManagedRelationshipDeleteRule.nullify &&
        relationship.isRequired) {
      throw new ManagedDataModelException.incompatibleDeleteRule(
          owningEntity, property.simpleName);
    }

    var inverseProperty =
        inverseRelationshipProperty(owningEntity, destinationEntity, property);

    // Make sure we didn't annotate both sides
    if (relationshipMetadataFromProperty(inverseProperty) != null) {
      throw new ManagedDataModelException.dualMetadata(owningEntity,
          property.simpleName, destinationEntity, inverseProperty.simpleName);
    }

    var columnType =
        destinationEntity.attributes[destinationEntity.primaryKey].type;

    return new ManagedRelationshipDescription(
        owningEntity,
        MirrorSystem.getName(property.simpleName),
        columnType,
        destinationEntity,
        relationship.onDelete,
        ManagedRelationshipType.belongsTo,
        inverseProperty.simpleName,
        unique: !inverseProperty.type.isSubtypeOf(reflectType(ManagedSet)),
        indexed: true,
        nullable: !relationship.isRequired,
        includedInDefaultResultSet: true);
  }

  ManagedRelationshipDescription relationshipDescriptionForHasManyOrOneProperty(
      ManagedEntity owningEntity,
      ManagedEntity destinationEntity,
      VariableMirror property) {
    var managedRelationship = relationshipMetadataFromProperty(property);

    var inverseProperty =
        inverseRelationshipProperty(owningEntity, destinationEntity, property);

    var relType = ManagedRelationshipType.hasOne;
    if (property.type.isSubtypeOf(reflectType(ManagedSet))) {
      relType = ManagedRelationshipType.hasMany;
    }

    var columnType =
        destinationEntity.attributes[destinationEntity.primaryKey].type;

    return new ManagedRelationshipDescription(
        owningEntity,
        MirrorSystem.getName(property.simpleName),
        columnType,
        destinationEntity,
        managedRelationship?.onDelete,
        relType,
        inverseProperty.simpleName,
        unique: false,
        indexed: true,
        nullable: false,
        includedInDefaultResultSet: false);
  }

  ManagedEntity matchingEntityForProperty(
      ManagedEntity owningEntity, VariableMirror property) {
    var typeMirror = property.type;
    if (property.type.isSubtypeOf(reflectType(ManagedSet))) {
      typeMirror = typeMirror.typeArguments.first;
    }

    var destinationEntity = entities[typeMirror.reflectedType];
    if (destinationEntity == null) {
      var relationshipMetadata = relationshipMetadataFromProperty(property);
      if (relationshipMetadata.isDeferred) {
        // Then we can scan for a list of possible entities that extend
        // the interface.
        var possibleEntities = entities.values.where((me) {
          return me.persistentType.isSubtypeOf(typeMirror);
        }).toList();

        if (possibleEntities.length == 0) {
          throw new ManagedDataModelException.noDestinationEntity(
              owningEntity, property.simpleName);
        } else if (possibleEntities.length > 1) {
          throw new ManagedDataModelException.multipleDestinationEntities(
              owningEntity, property.simpleName, possibleEntities);
        }

        destinationEntity = possibleEntities.first;
      } else {
        throw new ManagedDataModelException.noDestinationEntity(
            owningEntity, property.simpleName);
      }
    }

    return destinationEntity;
  }

  List<VariableMirror> propertiesFromEntityWithType(
      ManagedEntity entity, TypeMirror type) {
    return instanceVariablesFromClass(entity.persistentType).where((p) {
      if (p.type.isSubtypeOf(type)) {
        return true;
      }

      if (p.type.isSubtypeOf(reflectType(ManagedSet)) &&
          p.type.typeArguments.first.isSubtypeOf(type)) {
        return true;
      }

      return false;
    }).toList();
  }

  VariableMirror inverseRelationshipProperty(ManagedEntity owningEntity,
      ManagedEntity destinationEntity, VariableMirror property) {
    var metadata = relationshipMetadataFromProperty(property);
    if (metadata != null) {
      // This is the belongs to side. Looking for the has-a side, which has an explicit inverse.
      if (!metadata.isDeferred) {
        var destinationProperty = instanceVariableFromClass(
            destinationEntity.persistentType, metadata.inversePropertyName);
        if (destinationProperty == null) {
          throw new ManagedDataModelException.missingInverse(
              owningEntity, property.simpleName, destinationEntity, null);
        }

        if (relationshipMetadataFromProperty(destinationProperty) != null) {
          throw new ManagedDataModelException.dualMetadata(
              owningEntity,
              property.simpleName,
              destinationEntity,
              destinationProperty.simpleName);
        }

        return destinationProperty;
      } else {
        // This is the belongs to side. Looking for the has-a side, but it is deferred.
        var candidates = propertiesFromEntityWithType(
            destinationEntity, owningEntity.instanceType);
        if (candidates.length == 0) {
          throw new ManagedDataModelException.missingInverse(
              owningEntity, property.simpleName, destinationEntity, null);
        } else if (candidates.length > 1) {
          throw new ManagedDataModelException.duplicateInverse(
              owningEntity,
              property.simpleName,
              destinationEntity,
              candidates.map((v) => v.simpleName).toList());
        }

        return candidates.first;
      }
    } else {
      // This is the has-a side. Looking for the belongs to side, which might be deferred on the other side
      // If we have an explicit inverse, look for that first.
      var candidates =
          instanceVariablesFromClass(destinationEntity.persistentType)
              .where((p) => relationshipMetadataFromProperty(p) != null)
              .toList();

      if (candidates.length == 0) {
        throw new ManagedDataModelException.missingInverse(
            owningEntity, property.simpleName, destinationEntity, null);
      }

      var specificInverse = candidates.firstWhere(
          (p) =>
              relationshipMetadataFromProperty(p).inversePropertyName ==
                  property.simpleName &&
              owningEntity.instanceType.isSubtypeOf(p.type),
          orElse: () => null);
      if (specificInverse != null) {
        return specificInverse;
      }

      // We may be deferring, so check for those and make sure the types match up.
      var deferredCandidates = candidates
          .where((p) => relationshipMetadataFromProperty(p).isDeferred)
          .where((p) => owningEntity.persistentType.isSubtypeOf(p.type))
          .toList();
      if (deferredCandidates.length == 0) {
        throw new ManagedDataModelException.missingInverse(
            owningEntity, property.simpleName, destinationEntity, null);
      }

      if (deferredCandidates.length > 1) {
        throw new ManagedDataModelException.duplicateInverse(
            owningEntity,
            property.simpleName,
            destinationEntity,
            candidates.map((v) => v.simpleName).toList());
      }

      return deferredCandidates.first;
    }
  }
}<|MERGE_RESOLUTION|>--- conflicted
+++ resolved
@@ -90,12 +90,7 @@
           nullable: attributes?.isNullable ?? false,
           includedInDefaultResultSet:
               !(attributes?.shouldOmitByDefault ?? false),
-<<<<<<< HEAD
-          autoincrement: attributes?.autoincrement ?? false,
-          underlyingType: declaration.type.reflectedType);
-=======
           autoincrement: attributes?.autoincrement ?? false);
->>>>>>> a770683b
     });
   }
 
@@ -104,11 +99,7 @@
     return entity.instanceType.declarations.values
         .where(isTransientPropertyOrAccessor)
         .map((declaration) {
-<<<<<<< HEAD
-      var type = propertyTypeFromDeclaration(declaration, isTransient: true);
-=======
       var type = propertyTypeFromDeclaration(declaration);
->>>>>>> a770683b
       if (type == null) {
         throw new ManagedDataModelException.invalidType(
             entity, declaration.simpleName);
