--- conflicted
+++ resolved
@@ -61,11 +61,7 @@
 ///         class _User {
 ///           @primaryKey int id; // Persisted
 ///         }
-<<<<<<< HEAD
-class ManagedObject<PersistentType> extends Object implements HTTPSerializable {
-=======
 class ManagedObject<PersistentType> implements HTTPSerializable {
->>>>>>> 7a5a973c
   /// The [ManagedEntity] this instance is described by.
   ManagedEntity entity =
       ManagedContext.defaultContext.dataModel.entityForType(PersistentType);
