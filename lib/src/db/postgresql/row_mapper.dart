--- conflicted
+++ resolved
@@ -91,7 +91,6 @@
 
   QueryPredicate get joinCondition {
     if (_joinCondition == null) {
-<<<<<<< HEAD
       PropertyToColumnMapper leftMapper, rightMapper;
       if (identical(foreignKeyProperty, joiningProperty)) {
         leftMapper = new PropertyToColumnMapper(originatingTable, joiningProperty);
@@ -104,24 +103,6 @@
       var leftColumn = leftMapper.columnName(withTableNamespace: true);
       var rightColumn = rightMapper.columnName(withTableNamespace: true);
       var joinPredicate = new QueryPredicate("$leftColumn=$rightColumn", null);
-=======
-      var parentEntity = parentProperty.entity;
-      var parentPrimaryKeyProperty =
-          parentEntity.properties[parentEntity.primaryKey];
-      var temporaryLeftElement =
-          new PropertyToColumnMapper(parentTable, parentPrimaryKeyProperty);
-      var parentColumnName =
-          temporaryLeftElement.columnName(withTableNamespace: true);
-
-      var temporaryRightElement =
-          new PropertyToColumnMapper(this, inverseProperty);
-      var childColumnName =
-          temporaryRightElement.columnName(withTableNamespace: true);
-
-      var joinPredicate =
-          new QueryPredicate("$parentColumnName=$childColumnName", null);
->>>>>>> 57f97d4e
-
       var filterPredicates = matcherExpressions
           .where((expr) => identical(expr.table, this))
           .map((expr) => expr.predicate)
