--- conflicted
+++ resolved
@@ -87,11 +87,7 @@
 
     var innerInstanceWrapper = instanceFromRow(
         rowIterator, mapper.returningOrderedMappers.iterator,
-<<<<<<< HEAD
         forTableMapper: mapper);
-=======
-        incomingEntity: mapper.joiningProperty.inverse.entity);
->>>>>>> 589c5624
 
     if (mapper.isToMany) {
       // If to many, put in a managed set.
