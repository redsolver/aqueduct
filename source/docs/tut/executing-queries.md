# 2. Executing Queries

We will continue to build on the last chapter's project, `quiz`, by fetching questions from a database instead of a constant list in code.

## Object-Relational Mapping

A relational database management system (like PostgreSQL or MySQL) stores its data in the form of tables. A table represents some sort of entity - like a person or a bank account. Each table has columns that describe the attributes of that entity - like a name or a balance. Every row in a table is an instance of that entity - like a single person named Bob or a bank account.

In an object-oriented framework like Aqueduct, we have representations for tables, columns and rows. A class represents a table, an instance of that class is a row in the table and each property of an instance is a column. An ORM translates rows in a database to and from objects in an application.

| Aqueduct | Database | Example #1 | Example #2 |
|-|-|-|-|
|Class|Table|Person|Bank Account|
|Property|Column|Person's Name|Bank Account Balance|
|Instance|Row|A person named Bob|Sally's Bank Account|

In Aqueduct, each database table-class pairing is called an *entity*. Collectively, an application's entities are called its *data model*.

Building a Data Model
---

In our `quiz` application, we have one type of entity - a "question". To create a new entity, we must create a subclass of `ManagedObject<T>`. Create a new directory `lib/model/` and then add a new file to this directory named `question.dart`. Add the following code:

```dart
import '../quiz.dart';

class Question extends ManagedObject<_Question> implements _Question {}

class _Question {
  @managedPrimaryKey
  int index;

  String description;
}
```

This declares a `Question` entity. Entities are always made up of two classes.
<<<<<<< HEAD

The `_Question` class is a one-to-one representation of a database table. This table's name will have the same name, `_Question`. Every property declared in this class will have a corresponding column in this table. In other words, the `_Question` table will have two columns - `index` and `description`. The `index` column is this table's primary key (a unique identifier for each question).

When we get a row from this table from the database, it will be an instance of the other class - `Question`.

`Question` is called the *instance type* of the entity, because that's what we have instances of. `_Question` is the *persistent type* of the entity, because it declares what is stored in the database.

An instance type must *implement* its persistent type. This is how our instance type has the properties from the persistent type. Our instance type also inherits behavior that allows us to use it to represent rows in the database. The type parameter for `ManagedObject<T>` must be the persistent type; this tells the ORM which table to use.

=======

The `_Question` class is a one-to-one representation of a database table. This table's name will have the same name, `_Question`. Every property declared in this class will have a corresponding column in this table. In other words, the `_Question` table will have two columns - `index` and `description`. The `index` column is this table's primary key (a unique identifier for each question).

When we get a row from this table from the database, it will be an instance of the other class - `Question`.

`Question` is called the *instance type* of the entity, because that's what we have instances of. `_Question` is the *persistent type* of the entity, because it declares what is stored in the database.

An instance type must *implement* its persistent type. This is how our instance type has the properties from the persistent type. Our instance type also inherits behavior that allows us to use it to represent rows in the database. The type parameter for `ManagedObject<T>` must be the persistent type; this tells the ORM which table to use.

>>>>>>> fdd9d4c9
!!! tip "Transient Properties"
    Properties declared in the instance type aren't stored in the database. This is different than properties in the persistent type. This behavior is useful for a number of reasons: providing tiny bits of logic, expanding a value into multiple columns, collapsing a value into a single column, etc. For example, a database table might have a `firstName` and `lastName`, but it's useful in some places to have a `fullName` property without having to store it in the database.

Defining a Context
---

Our application needs to know two things to execute database queries:

1. What is the data model (our collection of entities)?
2. What database are we connecting to?

Both of these things are determined when an application is first started. In `channel.dart`, add a new property `context` and update `prepare()`:

```dart
class QuizChannel extends ApplicationChannel {
  ManagedContext context;

  @override
  Future prepare() async {
    logger.onRecord.listen((rec) => print("$rec ${rec.error ?? ""} ${rec.stackTrace ?? ""}"));

    final dataModel = new ManagedDataModel.fromCurrentMirrorSystem();
    final persistentStore = new PostgreSQLPersistentStore.fromConnectionInfo(
      "quiz_user", "password", "localhost", 5432, "quiz");

    context = new ManagedContext(dataModel, persistentStore);
  }

  @override
  RequestController get entryPoint {
    ...
```

`ManagedDataModel.fromCurrentMirrorSystem()` will find all of our `ManagedObject<T>` subclasses and 'compile' them into a data model. A `PostgreSQLPersistentStore` takes database connection information that it will use to connect and send queries to a database. Together, these objects are packaged up into a `ManagedContext`.
<<<<<<< HEAD

Once we have a context, we don't have to directly concern ourselves with the persistent store or data model. It will coordinate these two objects to execute queries and translate objects to and from the database. If an object has a reference to the context, it can execute queries on the database it coordinates. So, we'll want `QuestionController` to have access to the context.

In `question_controller.dart`, add a property and create a new constructor:

=======

Once we have a context, we don't have to directly concern ourselves with the persistent store or data model. It will coordinate these two objects to execute queries and translate objects to and from the database. If an object has a reference to the context, it can execute queries on the database it coordinates. So, we'll want `QuestionController` to have access to the context.

In `question_controller.dart`, add a property and create a new constructor:

>>>>>>> fdd9d4c9
```dart
class QuestionController {
  QuestionController(this.context);

  ManagedContext context;
  // You can delete the list of questions if you like, we won't use it. But
  // the analyzer will yell at you for a bit.
  ...
```

The analyzer should tell us we have an error in our `channel.dart` file; the constructor for `QuestionController` now requires a `ManagedContext`. Update the `entryPoint` so that each time a new `QuestionController` is created, the context we created in the channel is passed to its constructor:

```dart
@override
RequestController get entryPoint {
  final router = new Router();

  router
    .route("/questions/[:index]")
    .generate(() => new QuestionController(context));

  router
    .route("/example")
    .listen((request) async {
      return new Response.ok({"key": "value"});
  });

  return router;
}
```

Now that we've 'injected' this context into our `QuestionController` instances, they can execute database queries.

Executing Queries
---

Our operation methods in `QuestionController` currently return questions from an in-memory list. We will replace the implementation of these methods so that these questions are fetched from a PostgreSQL database. To get data from a database, we create and execute instances of `Query<T>` in our `ManagedContext`.

Let's start by replacing `getAllQuestions` in `question_controller.dart`. Make sure to import your `question.dart` file at the top:

```dart
import '../quiz.dart';
import '../model/question.dart';

class QuestionController extends HttpController {
  QuestionController(this.context);

  ManagedContext context;

  @Bind.get()
  Future<Response> getAllQuestions() async {
    final questionQuery = new Query<Question>(context);
    final databaseQuestions = await questionQuery.fetch();

    return new Response.ok(databaseQuestions);
  }

...
```

Here, we create an instance of `Query<Question>` and then execute its `fetch()` method. The type argument to `Query<T>` is an instance type; it lets the query know which table to fetch rows from. The context argument tells it which database to fetch it from. The `fetch()` execution method returns a `List<T>` of that instance type. That list gets returned as the body of the response.

Now, let's update `getQuestionAtIndex` to fetch a single question by its index from the database.

```dart
@Bind.get()
Future<Response> getQuestionAtIndex(@Bind.path("index") int index) async {
  final questionQuery = new Query<Question>(context)
    ..where.index = whereEqualTo(index);    

  final question = await questionQuery.fetchOne();

  if (question == null) {
    return new Response.notFound();
  }
  return new Response.ok(question);
}
```

This query does two interesting things. First, it uses the `where` property to filter questions that have the same `index` as the path variable; i.e., `/questions/1` will fetch only questions with an index of `1`. This works because the `where` property adds a SQL WHERE clause to the query. We'd get the following SQL:

```sql
SELECT index, description FROM _question WHERE index = 1;
```

The `where` property is actually an instance of `Question`, so it will have an `index` and `description` property. We apply *matchers* to those properties. A matcher is a function or constant that starts with the word `where` - like `whereEqualTo()`. By applying matchers, we specify which values and operators are used in the WHERE clause.

!!! tip "Matching All the Things"
    There are a lot of matchers available to build different queries. All matchers start with the word `where` and can be found by searching the [API reference](https://www.dartdocs.org/documentation/aqueduct/latest/).

The `fetchOne()` query execution method will return a single object that fulfills any matcher applied to the query's `where`. If no database row meets the criteria, `null` is returned. In that case, we return a 404 Not Found response.

We have now written code that fetches questions from a database instead of from in memory, but we don't have a database - yet.

!!! tip "Use fetchOne() on Unique Properties"
    If more than one object meets the criteria of a `fetchOne()`, an exception is thrown.
    It's only safe to use `fetchOne()` when applying a matcher to a unique property, like an entity's primary key.

Setting Up a Database
---

For development, you'll need to install a PostgreSQL server on your local machine. If you are on macOS, your best bet is to use [Postgres.app](http://postgresapp.com). This application starts a PostgreSQL instance when it is open, and closes it when the application is shut down. For other platforms, see [this page](https://www.postgresql.org/download/).

Once you have PostgreSQL installed and running, open a command line interface to it. If you are using `Postgres.app`, select the elephant icon in your status bar and then select `Open psql`. Otherwise, enter `psql` into the command-line.

!!! warning "If you installed Postgres.app"
    The `psql` command-line utility is inside the `Postgres.app` application bundle, so entering `psql` from the command-line won't find the executable. Once you open `psql` from the status bar item, you'll see the full path to `psql` on your machine.

In `psql`, create a new database and a user to manage it.

```sql
CREATE DATABASE quiz;
CREATE USER quiz_user WITH createdb;
ALTER USER quiz_user WITH password 'password';
GRANT all ON database quiz TO quiz_user;
<<<<<<< HEAD
=======
```

This creates a database named `quiz` that a user named `quiz_user` has access to. Our `PostgreSQLPersistentStore` created in `QuizChannel` is already set up to connect to this database, so make sure the names for the database, username and password all match up. (Keep this terminal open for now.)

The `quiz` database is currently empty - not only does it not have questions, it doesn't even have a table to store questions. We'll need to:

1. Create a `_Question` table in the `quiz` database.
2. Insert a few rows into that table.

Fortunately, Aqueduct has a command-line tool to manage a database schema. This tool will synchronize the entities in your application with the tables in a database. From the project directory, run the following command:

>>>>>>> fdd9d4c9
```
aqueduct db generate
```

This will create a new *migration file*. A migration file runs a series of SQL commands to alter a database's schema. It is created in a new directory in your project named `migrations/`. Review the contents of `migrations/00000001_Initial.migration.dart`; you'll notice that it creates a new table with columns for each property of our persistent type, `_Question`.

Apply this migration file to our locally running `quiz` database with the following command in the project directory:

```dart
aqueduct db upgrade --connect postgres://quiz_user:password@localhost:5432/quiz
```

This command executes all of the migration files for a project, and in this case, that creates the `_Question` table. Now, we will add some question rows. Back in our `psql` terminal, run the following SQL commands:

```sql
\c quiz
INSERT INTO _question (description) VALUES ('How much wood could a woodchuck chuck?');
INSERT INTO _question (description) VALUES ('What is the tallest mountain in the world?');
```

Re-run your application with `aqueduct serve` and enter the following URLs into a browser:

```
http://localhost:8081/questions
http://localhost:8081/questions/1
http://localhost:8081/questions/9999
```

You should see the full list of questions, the first question, and then a 404 Not Found.

(You can now close `psql`.)

!!! note
    Notice that `/questions/1` now returns the first question, where previously `/questions/0` did. This is because PostgreSQL automatically generates a value for the primary key column of an inserted row, and that generation starts at 1 instead of 0.

## Inserting Data

A `Query<T>` can also insert, delete or update rows. Let's create an operation to "create a new question". This operation will be `POST /questions` and it will need to send a JSON object that represents a question in the body.

In `question_controller.dart`, add the following operation method:

```dart
@Bind.post()
Future<Response> createQuestion(@HTTPBody() Question question) async {
  final query = new Query<Question>()
    ..values.description = question.description;

  final insertedQuestion = await query.insert();

  return new Response.ok(insertedQuestion);
}
```

There's a bit going on here, so let's deconstruct it. First, we know this operation method is bound to `POST /questions` because:

1. The `@Bind.post()` metadata indicates this method responds to `POST`.
2. We've routed both `/questions` and `/questions/:index` to this controller.
2. There are no path variable bindings, so it is expected that path variable `index` is null, i.e. `/questions`.


An instance of `Question` will be passed to us as an argument. Its `description` will be set to the value of a `description` key in the JSON request body. So, if we made the following request:

```
POST /questions HTTP/1.1
Content-Type: application/json; charset=utf-8

{
    "description": "What is 10+10?"
}
```

The value of `question.description` in this method would be `What is 10+10?` (its `index` would be `null`). This value is set on the query `values`. Like `where`, `values` is an instance of the type being inserted. Any property set on it will be inserted into a new row. In our case, the `insert()` function executes the following SQL:

```sql
INSERT INTO _questions (description) VALUES ('What is 10+10?');
```

!!! tip "Query Construction"
    Properties like `values` and `where` prevent errors by type and name checking columns with the analyzer. They're also great for speeding up writing code because your IDE will autocomplete property names. There is [specific behavior](../db/advanced_queries.md) a query uses to decide whether it should include a value from these two properties in the SQL it generates.



Then, this method would add a new row to the `_Question` table; the value of its description column would be `What is 10+10?` and its index column would be the next auto-incremented integer.

The body of this request will be available in the `question` argument because it is bound to the body of request. When an argument has `@HTTPBody()` binding - and it

The `@HTTPBody()` binding will bind the body of the request to an instance of `Question`. We'll get passed that question as an argument to this method, where we assign its `description` to the `values.description` of the query.

The `values` property of a `Query<T>` works similar to the `where` property in that it has the same properties of the type being queried; the difference is `values` are values to be stored in the database. When we execute the query's `insert()`, a new row gets created in the database with the values that have been assigned.

The `insert()` method returns the `Question` from the database after it has been inserted, which we then return in the response body.






This creates a database named `quiz` that a user named `quiz_user` has access to. Our `PostgreSQLPersistentStore` created in `QuizChannel` is already set up to connect to this database, so make sure the names for the database, username and password all match up. (Keep this terminal open for now.)

The `quiz` database is currently empty - not only does it not have questions, it doesn't even have a table to store questions. We'll need to:

1. Create a `_Question` table in the `quiz` database.
2. Insert a few rows into that table.

Fortunately, Aqueduct has a command-line tool to manage a database schema. This tool will synchronize the entities in your application with the tables in a database. From the project directory, run the following command:

```
aqueduct db generate
```

This will create a new *migration file*. A migration file runs a series of SQL commands to alter a database's schema. It is created in a new directory in your project named `migrations/`. Review the contents of `migrations/00000001_Initial.migration.dart`; you'll notice that it creates a new table with columns for each property of our persistent type, `_Question`.

Apply this migration file to our locally running `quiz` database with the following command in the project directory:

```dart
aqueduct db upgrade --connect postgres://quiz_user:password@localhost:5432/quiz
```

This command executes all of the migration files for a project, and in this case, that creates the `_Question` table. Now, we will add some question rows. Back in our `psql` terminal, run the following SQL commands:

```sql
\c quiz
INSERT INTO _question (description) VALUES ('How much wood could a woodchuck chuck?');
INSERT INTO _question (description) VALUES ('What is the tallest mountain in the world?');
```

Re-run your application with `aqueduct serve` and enter the following URLs into a browser:

```
http://localhost:8081/questions
http://localhost:8081/questions/1
http://localhost:8081/questions/9999
```

You should see the full list of questions, the first question, and then a 404 Not Found.

(You can now close `psql`.)

!!! note
    Notice that `/questions/1` now returns the first question, where previously `/questions/0` did. This is because PostgreSQL automatically generates a value for the primary key column of an inserted row, and that generation starts at 1 instead of 0.

## Inserting Data

A `Query<T>` can also insert, delete or update rows. Let's create an operation to "create a new question". This operation will be `POST /questions` and it will need to send a JSON object that represents a question in the body.

In `question_controller.dart`, add the following operation method:

```dart
@Bind.post()
Future<Response> createQuestion(@HTTPBody() Question question) async {
  final query = new Query<Question>()
    ..values = question;

  final insertedQuestion = await query.insert();

  return new Response.ok(insertedQuestion);
}
```

There's a bit going on here, so let's deconstruct it. First, we know this operation method is bound to `POST /questions` because:

1. The `@Bind.post()` metadata indicates this method responds to `POST`.
2. We've routed both `/questions` and `/questions/:index` to this controller.
2. There are no path variable bindings, so the path variable `index` must be null, i.e. `/questions`.

An instance of `Question` will be passed to us as an argument. Its properties will be set to values from the JSON request body because of the `@HTTPBody()` binding. So, if we made the following request, the value of `question.description` would be `What is 10+10?` (its `index` would be `null`):

```
POST /questions HTTP/1.1
Content-Type: application/json; charset=utf-8

{
    "description": "What is 10+10?"
}
```

The `Question` from the request body is then set as the `values` of the `Query<T>`. Like `where`, `values` is an instance of the type being inserted. In our case, the `insert()` function executes the following SQL:

```sql
INSERT INTO _questions (description) VALUES ('What is 10+10?');
```

!!! tip "Query Construction"
    Properties like `values` and `where` prevent errors by type and name checking columns with the analyzer. They're also great for speeding up development because your IDE will autocomplete property names. There is [specific behavior](../db/advanced_queries.md) a query uses to decide whether it should include a value from these two properties in the SQL it generates.


Once the query's `insert()` is executed, this SQL command is run and the newly created row is returned as `insertedQuestion`. This instance contains a value for the generated primary key `index`, and is written to the response body that is returned for this request.

The more you know: Query Parameters and HTTP Headers
---

So far, we have bound methods, bodies, and path variables to operation methods in `QuestionController`. You can also bind query parameters and headers, too.

The operation method selected by an `HTTPController` subclass is determined by only the bound HTTP method and path variables. Other types of binding - body, query, and header - don't impact which operation method gets selected for an operation. If one of these three kinds of bindings is not available in a request, a 400 Bad Request response is sent and the method is not called. In practice, this means that you shouldn't have separate operation methods for different variations of body, query and header bindings. 


We'll allow the `getAllQuestions` method to take a query parameter named `contains`. If this query parameter is part of the request, we'll filter the questions on whether or not that question contains some substring. In `question_controller.dart`, update this method by adding an optional parameter named `containsSubstring`:

```dart
@Bind.get()
Future<Response> getAllQuestions({@Bind.query("contains") String containsSubstring}) async {
  var questionQuery = new Query<Question>();
  if (containsSubstring != null) {
    questionQuery.where.description = whereContainsString(containsSubstring);
  }
  var databaseQuestions = await questionQuery.fetch();
  return new Response.ok(databaseQuestions);
}
```

If an HTTP request has a `contains` query parameter, that value will be available in the `containsSubstring` variable when this method is invoked. Also, note that we first check `containsSubstring` to make sure it is not-null. If we simply assigned `null` to `description`, we'd be creating a matcher that checked to see if the `description` *contained* `null`.

!!! tip "HTTPController Binding"
    For more information on binding, see [this guide](../http/http_controller.md).

Then, add a new test in `question_controller_test.dart`:

```dart
test("/questions returns list of questions filtered by contains", () async {
  var request = app.client.request("/questions?contains=mountain");
  expectResponse(
    await request.get(),
    200,
    body: [{
      "index" : greaterThanOrEqualTo(0),
      "description" : "What's the tallest mountain in the world?"
    }]);  
});
```

This test expects that the body is a list of exactly one object whose description is the one question we know has the word 'mountain' in it.

This test will pass, along with the rest of them. It's important to note that GET `/questions` without a `contains` query still yields the correct results. That is because the `Bind.query` argument was declared in the optional parameters portion of the operation method. If the parameter were in the required, positional set of parameters and the query string was not included, this request would respond with a 400. (The same positional vs. optional behavior is true of `Bind.header`s as well.)

Binding query and header parameters in a operation method is a good way to make your code more intentional and avoid boilerplate parsing code. Additionally, Aqueduct is able to generate documentation from method signatures - by using bindings, the documentation generator can add that information to the documentation.

## [Next: Relationships and Joins](model-relationships-and-joins.md)<|MERGE_RESOLUTION|>--- conflicted
+++ resolved
@@ -35,7 +35,6 @@
 ```
 
 This declares a `Question` entity. Entities are always made up of two classes.
-<<<<<<< HEAD
 
 The `_Question` class is a one-to-one representation of a database table. This table's name will have the same name, `_Question`. Every property declared in this class will have a corresponding column in this table. In other words, the `_Question` table will have two columns - `index` and `description`. The `index` column is this table's primary key (a unique identifier for each question).
 
@@ -45,17 +44,6 @@
 
 An instance type must *implement* its persistent type. This is how our instance type has the properties from the persistent type. Our instance type also inherits behavior that allows us to use it to represent rows in the database. The type parameter for `ManagedObject<T>` must be the persistent type; this tells the ORM which table to use.
 
-=======
-
-The `_Question` class is a one-to-one representation of a database table. This table's name will have the same name, `_Question`. Every property declared in this class will have a corresponding column in this table. In other words, the `_Question` table will have two columns - `index` and `description`. The `index` column is this table's primary key (a unique identifier for each question).
-
-When we get a row from this table from the database, it will be an instance of the other class - `Question`.
-
-`Question` is called the *instance type* of the entity, because that's what we have instances of. `_Question` is the *persistent type* of the entity, because it declares what is stored in the database.
-
-An instance type must *implement* its persistent type. This is how our instance type has the properties from the persistent type. Our instance type also inherits behavior that allows us to use it to represent rows in the database. The type parameter for `ManagedObject<T>` must be the persistent type; this tells the ORM which table to use.
-
->>>>>>> fdd9d4c9
 !!! tip "Transient Properties"
     Properties declared in the instance type aren't stored in the database. This is different than properties in the persistent type. This behavior is useful for a number of reasons: providing tiny bits of logic, expanding a value into multiple columns, collapsing a value into a single column, etc. For example, a database table might have a `firstName` and `lastName`, but it's useful in some places to have a `fullName` property without having to store it in the database.
 
@@ -90,19 +78,11 @@
 ```
 
 `ManagedDataModel.fromCurrentMirrorSystem()` will find all of our `ManagedObject<T>` subclasses and 'compile' them into a data model. A `PostgreSQLPersistentStore` takes database connection information that it will use to connect and send queries to a database. Together, these objects are packaged up into a `ManagedContext`.
-<<<<<<< HEAD
 
 Once we have a context, we don't have to directly concern ourselves with the persistent store or data model. It will coordinate these two objects to execute queries and translate objects to and from the database. If an object has a reference to the context, it can execute queries on the database it coordinates. So, we'll want `QuestionController` to have access to the context.
 
 In `question_controller.dart`, add a property and create a new constructor:
 
-=======
-
-Once we have a context, we don't have to directly concern ourselves with the persistent store or data model. It will coordinate these two objects to execute queries and translate objects to and from the database. If an object has a reference to the context, it can execute queries on the database it coordinates. So, we'll want `QuestionController` to have access to the context.
-
-In `question_controller.dart`, add a property and create a new constructor:
-
->>>>>>> fdd9d4c9
 ```dart
 class QuestionController {
   QuestionController(this.context);
@@ -218,20 +198,6 @@
 CREATE USER quiz_user WITH createdb;
 ALTER USER quiz_user WITH password 'password';
 GRANT all ON database quiz TO quiz_user;
-<<<<<<< HEAD
-=======
-```
-
-This creates a database named `quiz` that a user named `quiz_user` has access to. Our `PostgreSQLPersistentStore` created in `QuizChannel` is already set up to connect to this database, so make sure the names for the database, username and password all match up. (Keep this terminal open for now.)
-
-The `quiz` database is currently empty - not only does it not have questions, it doesn't even have a table to store questions. We'll need to:
-
-1. Create a `_Question` table in the `quiz` database.
-2. Insert a few rows into that table.
-
-Fortunately, Aqueduct has a command-line tool to manage a database schema. This tool will synchronize the entities in your application with the tables in a database. From the project directory, run the following command:
-
->>>>>>> fdd9d4c9
 ```
 aqueduct db generate
 ```
@@ -425,7 +391,7 @@
 
 So far, we have bound methods, bodies, and path variables to operation methods in `QuestionController`. You can also bind query parameters and headers, too.
 
-The operation method selected by an `HTTPController` subclass is determined by only the bound HTTP method and path variables. Other types of binding - body, query, and header - don't impact which operation method gets selected for an operation. If one of these three kinds of bindings is not available in a request, a 400 Bad Request response is sent and the method is not called. In practice, this means that you shouldn't have separate operation methods for different variations of body, query and header bindings. 
+The operation method selected by an `HTTPController` subclass is determined by only the bound HTTP method and path variables. Other types of binding - body, query, and header - don't impact which operation method gets selected for an operation. If one of these three kinds of bindings is not available in a request, a 400 Bad Request response is sent and the method is not called. In practice, this means that you shouldn't have separate operation methods for different variations of body, query and header bindings.
 
 
 We'll allow the `getAllQuestions` method to take a query parameter named `contains`. If this query parameter is part of the request, we'll filter the questions on whether or not that question contains some substring. In `question_controller.dart`, update this method by adding an optional parameter named `containsSubstring`:
