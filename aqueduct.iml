--- conflicted
+++ resolved
@@ -6,13 +6,10 @@
       <excludeFolder url="file://$MODULE_DIR$/.pub" />
       <excludeFolder url="file://$MODULE_DIR$/bin/packages" />
       <excludeFolder url="file://$MODULE_DIR$/example/packages" />
-<<<<<<< HEAD
       <excludeFolder url="file://$MODULE_DIR$/example/templates/default/.pub" />
-=======
       <excludeFolder url="file://$MODULE_DIR$/example/templates/default/.pub/bin/packages" />
       <excludeFolder url="file://$MODULE_DIR$/example/templates/default/.pub/bin/test/packages" />
       <excludeFolder url="file://$MODULE_DIR$/example/templates/default/.pub/packages" />
->>>>>>> d4517936
       <excludeFolder url="file://$MODULE_DIR$/example/templates/default/bin/packages" />
       <excludeFolder url="file://$MODULE_DIR$/example/templates/default/lib/packages" />
       <excludeFolder url="file://$MODULE_DIR$/example/templates/default/lib/src/controller/packages" />
